{
	"name": "claude-dev",
	"displayName": "Cline",
	"description": "Autonomous coding agent right in your IDE, capable of creating/editing files, running commands, using the browser, and more with your permission every step of the way.",
	"version": "3.0.6",
	"icon": "assets/icons/icon.png",
	"galleryBanner": {
		"color": "#617A91",
		"theme": "dark"
	},
	"engines": {
		"vscode": "^1.84.0"
	},
	"author": {
		"name": "Cline Bot Inc."
	},
	"license": "Apache-2.0",
	"publisher": "saoudrizwan",
	"repository": {
		"type": "git",
		"url": "https://github.com/cline/cline"
	},
	"homepage": "https://cline.bot",
	"categories": [
		"AI",
		"Chat",
		"Programming Languages",
		"Education",
		"Snippets",
		"Testing"
	],
	"keywords": [
		"cline",
		"claude",
		"dev",
		"mcp",
		"openrouter",
		"coding",
		"agent",
		"autonomous",
		"chatgpt",
		"sonnet",
		"ai",
		"llama"
	],
	"activationEvents": [],
	"main": "./dist/extension.js",
	"contributes": {
		"viewsContainers": {
			"activitybar": [
				{
					"id": "claude-dev-ActivityBar",
					"title": "Cline",
					"icon": "$(robot)"
				}
			]
		},
		"views": {
			"claude-dev-ActivityBar": [
				{
					"type": "webview",
					"id": "claude-dev.SidebarProvider",
					"name": ""
				}
			]
		},
		"commands": [
			{
				"command": "cline.plusButtonClicked",
				"title": "New Task",
				"icon": "$(add)"
			},
			{
				"command": "cline.mcpButtonClicked",
				"title": "MCP Servers",
				"icon": "$(server)"
			},
			{
				"command": "cline.historyButtonClicked",
				"title": "History",
				"icon": "$(history)"
			},
			{
				"command": "cline.popoutButtonClicked",
				"title": "Open in Editor",
				"icon": "$(link-external)"
			},
			{
				"command": "cline.settingsButtonClicked",
				"title": "Settings",
				"icon": "$(settings-gear)"
			},
			{
				"command": "cline.openInNewTab",
				"title": "Open In New Tab",
				"category": "Cline"
			}
		],
		"menus": {
			"view/title": [
				{
					"command": "cline.plusButtonClicked",
					"group": "navigation@1",
					"when": "view == claude-dev.SidebarProvider"
				},
				{
					"command": "cline.mcpButtonClicked",
					"group": "navigation@2",
					"when": "view == claude-dev.SidebarProvider"
				},
				{
					"command": "cline.historyButtonClicked",
					"group": "navigation@3",
					"when": "view == claude-dev.SidebarProvider"
				},
				{
					"command": "cline.popoutButtonClicked",
					"group": "navigation@4",
					"when": "view == claude-dev.SidebarProvider"
				},
				{
					"command": "cline.settingsButtonClicked",
					"group": "navigation@5",
					"when": "view == claude-dev.SidebarProvider"
				}
			]
		}
	},
	"scripts": {
		"vscode:prepublish": "npm run package",
		"compile": "npm run check-types && npm run lint && node esbuild.js",
		"watch": "npm-run-all -p watch:*",
		"watch:esbuild": "node esbuild.js --watch",
		"watch:tsc": "tsc --noEmit --watch --project tsconfig.json",
		"package": "npm run build:webview && npm run check-types && npm run lint && node esbuild.js --production",
		"compile-tests": "tsc -p ./tsconfig.test.json --outDir out",
		"watch-tests": "tsc -p . -w --outDir out",
		"pretest": "npm run compile-tests && npm run compile && npm run lint",
		"check-types": "tsc --noEmit",
		"lint": "eslint src --ext ts",
		"format": "prettier . --check",
		"format:fix": "prettier . --write",
		"test": "vscode-test",
		"install:all": "npm install && cd webview-ui && npm install",
		"start:webview": "cd webview-ui && npm run start",
		"build:webview": "cd webview-ui && npm run build",
		"test:webview": "cd webview-ui && npm run test",
		"publish:marketplace": "vsce publish && ovsx publish",
		"dev": "npm-run-all -p watch start:webview",
		"clean": "rm -rf dist out node_modules webview-ui/node_modules",
		"reinstall": "npm run clean && npm run install:all"
	},
	"devDependencies": {
		"@types/diff": "^5.2.1",
		"@types/mocha": "^10.0.7",
		"@types/node": "20.x",
<<<<<<< HEAD
		"@types/vscode": "^1.87.0",
		"@typescript-eslint/eslint-plugin": "^7.2.0",
		"@typescript-eslint/parser": "^7.2.0",
=======
		"@types/should": "^11.2.0",
		"@types/vscode": "^1.84.0",
		"@typescript-eslint/eslint-plugin": "^7.14.1",
		"@typescript-eslint/parser": "^7.11.0",
>>>>>>> 35b9e4c8
		"@vscode/test-cli": "^0.0.9",
		"@vscode/test-electron": "^2.4.0",
		"esbuild": "^0.21.5",
		"eslint": "^8.57.0",
		"npm-run-all": "^4.1.5",
		"prettier": "^3.3.3",
		"should": "^13.2.3",
		"typescript": "^5.4.5"
	},
	"dependencies": {
		"@anthropic-ai/bedrock-sdk": "^0.10.2",
		"@anthropic-ai/sdk": "^0.26.0",
		"@anthropic-ai/vertex-sdk": "^0.4.1",
		"@google/generative-ai": "^0.18.0",
		"@modelcontextprotocol/sdk": "^1.0.1",
		"@types/clone-deep": "^4.0.4",
		"@types/pdf-parse": "^1.1.4",
		"@types/turndown": "^5.0.5",
		"@vscode/codicons": "^0.0.36",
		"axios": "^1.7.4",
		"cheerio": "^1.0.0",
		"chokidar": "^4.0.1",
		"clone-deep": "^4.0.1",
		"default-shell": "^2.2.0",
		"delay": "^6.0.0",
		"diff": "^5.2.0",
		"execa": "^9.5.2",
		"fast-deep-equal": "^3.1.3",
		"globby": "^14.0.2",
		"isbinaryfile": "^5.0.2",
		"mammoth": "^1.8.0",
		"monaco-vscode-textmate-theme-converter": "^0.1.7",
		"openai": "^4.61.0",
		"os-name": "^6.0.0",
		"p-wait-for": "^5.0.2",
		"pdf-parse": "^1.1.1",
		"puppeteer-chromium-resolver": "^23.0.0",
		"puppeteer-core": "^23.4.0",
		"serialize-error": "^11.0.3",
		"strip-ansi": "^7.1.0",
		"tree-sitter-wasms": "^0.1.11",
		"turndown": "^7.2.0",
		"web-tree-sitter": "^0.22.6",
		"zod": "^3.23.8"
	}
}<|MERGE_RESOLUTION|>--- conflicted
+++ resolved
@@ -154,16 +154,10 @@
 		"@types/diff": "^5.2.1",
 		"@types/mocha": "^10.0.7",
 		"@types/node": "20.x",
-<<<<<<< HEAD
 		"@types/vscode": "^1.87.0",
 		"@typescript-eslint/eslint-plugin": "^7.2.0",
 		"@typescript-eslint/parser": "^7.2.0",
-=======
 		"@types/should": "^11.2.0",
-		"@types/vscode": "^1.84.0",
-		"@typescript-eslint/eslint-plugin": "^7.14.1",
-		"@typescript-eslint/parser": "^7.11.0",
->>>>>>> 35b9e4c8
 		"@vscode/test-cli": "^0.0.9",
 		"@vscode/test-electron": "^2.4.0",
 		"esbuild": "^0.21.5",
