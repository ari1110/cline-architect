--- conflicted
+++ resolved
@@ -31,16 +31,6 @@
 */
 
 type SecretKey =
-<<<<<<< HEAD
-        | "apiKey"
-        | "openRouterApiKey"
-        | "awsAccessKey"
-        | "awsSecretKey"
-        | "awsSessionToken"
-        | "openAiApiKey"
-        | "geminiApiKey"
-        | "openAiNativeApiKey"
-=======
 	| "apiKey"
 	| "openRouterApiKey"
 	| "awsAccessKey"
@@ -50,7 +40,6 @@
 	| "geminiApiKey"
 	| "openAiNativeApiKey"
 	| "deepSeekApiKey"
->>>>>>> a7e9d473
 type GlobalStateKey =
         | "apiProvider"
         | "apiModelId"
@@ -315,7 +304,6 @@
           </body>
         </html>
       `
-<<<<<<< HEAD
         }
 
         /**
@@ -392,6 +380,7 @@
                                                                 anthropicBaseUrl,
                                                                 geminiApiKey,
                                                                 openAiNativeApiKey,
+								deepSeekApiKey,
                                                                 azureApiVersion,
                                                                 openRouterModelId,
                                                                 openRouterModelInfo,
@@ -417,6 +406,7 @@
                                                         await this.updateGlobalState("anthropicBaseUrl", anthropicBaseUrl)
                                                         await this.storeSecret("geminiApiKey", geminiApiKey)
                                                         await this.storeSecret("openAiNativeApiKey", openAiNativeApiKey)
+							await this.storeSecret("deepSeekApiKey", deepSeekApiKey)
                                                         await this.updateGlobalState("azureApiVersion", azureApiVersion)
                                                         await this.updateGlobalState("openRouterModelId", openRouterModelId)
                                                         await this.updateGlobalState("openRouterModelInfo", openRouterModelInfo)
@@ -703,797 +693,6 @@
                                                 description: rawModel.description,
                                         }
 
-                                        switch (rawModel.id) {
-                                                case "anthropic/claude-3.5-sonnet":
-                                                case "anthropic/claude-3.5-sonnet:beta":
-                                                        // NOTE: this needs to be synced with api.ts/openrouter default model info
-                                                        modelInfo.supportsComputerUse = true
-                                                        modelInfo.supportsPromptCache = true
-                                                        modelInfo.cacheWritesPrice = 3.75
-                                                        modelInfo.cacheReadsPrice = 0.3
-                                                        break
-                                                case "anthropic/claude-3.5-sonnet-20240620":
-                                                case "anthropic/claude-3.5-sonnet-20240620:beta":
-                                                        modelInfo.supportsPromptCache = true
-                                                        modelInfo.cacheWritesPrice = 3.75
-                                                        modelInfo.cacheReadsPrice = 0.3
-                                                        break
-                                                case "anthropic/claude-3-5-haiku":
-                                                case "anthropic/claude-3-5-haiku:beta":
-                                                case "anthropic/claude-3-5-haiku-20241022":
-                                                case "anthropic/claude-3-5-haiku-20241022:beta":
-                                                case "anthropic/claude-3.5-haiku":
-                                                case "anthropic/claude-3.5-haiku:beta":
-                                                case "anthropic/claude-3.5-haiku-20241022":
-                                                case "anthropic/claude-3.5-haiku-20241022:beta":
-                                                        modelInfo.supportsPromptCache = true
-                                                        modelInfo.cacheWritesPrice = 1.25
-                                                        modelInfo.cacheReadsPrice = 0.1
-                                                        break
-                                                case "anthropic/claude-3-opus":
-                                                case "anthropic/claude-3-opus:beta":
-                                                        modelInfo.supportsPromptCache = true
-                                                        modelInfo.cacheWritesPrice = 18.75
-                                                        modelInfo.cacheReadsPrice = 1.5
-                                                        break
-                                                case "anthropic/claude-3-haiku":
-                                                case "anthropic/claude-3-haiku:beta":
-                                                        modelInfo.supportsPromptCache = true
-                                                        modelInfo.cacheWritesPrice = 0.3
-                                                        modelInfo.cacheReadsPrice = 0.03
-                                                        break
-                                        }
-
-                                        models[rawModel.id] = modelInfo
-                                }
-                        } else {
-                                console.error("Invalid response from OpenRouter API")
-                        }
-                        await fs.writeFile(openRouterModelsFilePath, JSON.stringify(models))
-                        console.log("OpenRouter models fetched and saved", models)
-                } catch (error) {
-                        console.error("Error fetching OpenRouter models:", error)
-                }
-
-                await this.postMessageToWebview({ type: "openRouterModels", openRouterModels: models })
-                return models
-        }
-
-        // Task history
-
-        async getTaskWithId(id: string): Promise<{
-                historyItem: HistoryItem
-                taskDirPath: string
-                apiConversationHistoryFilePath: string
-                uiMessagesFilePath: string
-                apiConversationHistory: Anthropic.MessageParam[]
-        }> {
-                const history = ((await this.getGlobalState("taskHistory")) as HistoryItem[] | undefined) || []
-                const historyItem = history.find((item) => item.id === id)
-                if (historyItem) {
-                        const taskDirPath = path.join(this.context.globalStorageUri.fsPath, "tasks", id)
-                        const apiConversationHistoryFilePath = path.join(taskDirPath, GlobalFileNames.apiConversationHistory)
-                        const uiMessagesFilePath = path.join(taskDirPath, GlobalFileNames.uiMessages)
-                        const fileExists = await fileExistsAtPath(apiConversationHistoryFilePath)
-                        if (fileExists) {
-                                const apiConversationHistory = JSON.parse(await fs.readFile(apiConversationHistoryFilePath, "utf8"))
-                                return {
-                                        historyItem,
-                                        taskDirPath,
-                                        apiConversationHistoryFilePath,
-                                        uiMessagesFilePath,
-                                        apiConversationHistory,
-                                }
-                        }
-                }
-                // if we tried to get a task that doesn't exist, remove it from state
-                // FIXME: this seems to happen sometimes when the json file doesnt save to disk for some reason
-                await this.deleteTaskFromState(id)
-                throw new Error("Task not found")
-        }
-
-        async showTaskWithId(id: string) {
-                if (id !== this.cline?.taskId) {
-                        // non-current task
-                        const { historyItem } = await this.getTaskWithId(id)
-                        await this.initClineWithHistoryItem(historyItem) // clears existing task
-                }
-                await this.postMessageToWebview({ type: "action", action: "chatButtonClicked" })
-        }
-
-        async exportTaskWithId(id: string) {
-                const { historyItem, apiConversationHistory } = await this.getTaskWithId(id)
-                await downloadTask(historyItem.ts, apiConversationHistory)
-        }
-
-        async deleteTaskWithId(id: string) {
-                if (id === this.cline?.taskId) {
-                        await this.clearTask()
-                }
-
-                const { taskDirPath, apiConversationHistoryFilePath, uiMessagesFilePath } = await this.getTaskWithId(id)
-
-                await this.deleteTaskFromState(id)
-
-                // Delete the task files
-                const apiConversationHistoryFileExists = await fileExistsAtPath(apiConversationHistoryFilePath)
-                if (apiConversationHistoryFileExists) {
-                        await fs.unlink(apiConversationHistoryFilePath)
-                }
-                const uiMessagesFileExists = await fileExistsAtPath(uiMessagesFilePath)
-                if (uiMessagesFileExists) {
-                        await fs.unlink(uiMessagesFilePath)
-                }
-                const legacyMessagesFilePath = path.join(taskDirPath, "claude_messages.json")
-                if (await fileExistsAtPath(legacyMessagesFilePath)) {
-                        await fs.unlink(legacyMessagesFilePath)
-                }
-                await fs.rmdir(taskDirPath) // succeeds if the dir is empty
-        }
-
-        async deleteTaskFromState(id: string) {
-                // Remove the task from history
-                const taskHistory = ((await this.getGlobalState("taskHistory")) as HistoryItem[] | undefined) || []
-                const updatedTaskHistory = taskHistory.filter((task) => task.id !== id)
-                await this.updateGlobalState("taskHistory", updatedTaskHistory)
-
-                // Notify the webview that the task has been deleted
-                await this.postStateToWebview()
-        }
-
-        async postStateToWebview() {
-                const state = await this.getStateToPostToWebview()
-                this.postMessageToWebview({ type: "state", state })
-        }
-
-        async getStateToPostToWebview() {
-                const { apiConfiguration, lastShownAnnouncementId, customInstructions, taskHistory, autoApprovalSettings, customInstructionsEnabled } =
-                        await this.getState()
-                return {
-                        version: this.context.extension?.packageJSON?.version ?? "",
-                        apiConfiguration,
-                        customInstructions,
-                        uriScheme: vscode.env.uriScheme,
-                        clineMessages: this.cline?.clineMessages || [],
-                        taskHistory: (taskHistory || []).filter((item) => item.ts && item.task).sort((a, b) => b.ts - a.ts),
-                        shouldShowAnnouncement: lastShownAnnouncementId !== this.latestAnnouncementId,
-                        autoApprovalSettings,
-                        customInstructionsEnabled,
-                }
-        }
-
-        async clearTask() {
-                this.cline?.abortTask()
-                this.cline = undefined // removes reference to it, so once promises end it will be garbage collected
-        }
-
-        // Caching mechanism to keep track of webview messages + API conversation history per provider instance
-
-        /*
-        Now that we use retainContextWhenHidden, we don't have to store a cache of cline messages in the user's state, but we could to reduce memory footprint in long conversations.
-
-        - We have to be careful of what state is shared between ClineProvider instances since there could be multiple instances of the extension running at once. For example when we cached cline messages using the same key, two instances of the extension could end up using the same key and overwriting each other's messages.
-        - Some state does need to be shared between the instances, i.e. the API key--however there doesn't seem to be a good way to notfy the other instances that the API key has changed.
-
-        We need to use a unique identifier for each ClineProvider instance's message cache since we could be running several instances of the extension outside of just the sidebar i.e. in editor panels.
-
-        // conversation history to send in API requests
-
-        /*
-        It seems that some API messages do not comply with vscode state requirements. Either the Anthropic library is manipulating these values somehow in the backend in a way thats creating cyclic references, or the API returns a function or a Symbol as part of the message content.
-        VSCode docs about state: "The value must be JSON-stringifyable ... value — A value. MUST not contain cyclic references."
-        For now we'll store the conversation history in memory, and if we need to store in state directly we'd need to do a manual conversion to ensure proper json stringification.
-        */
-
-        // getApiConversationHistory(): Anthropic.MessageParam[] {
-        //      // const history = (await this.getGlobalState(
-        //      //      this.getApiConversationHistoryStateKey()
-        //      // )) as Anthropic.MessageParam[]
-        //      // return history || []
-        //      return this.apiConversationHistory
-        // }
-
-        // setApiConversationHistory(history: Anthropic.MessageParam[] | undefined) {
-        //      // await this.updateGlobalState(this.getApiConversationHistoryStateKey(), history)
-        //      this.apiConversationHistory = history || []
-        // }
-
-        // addMessageToApiConversationHistory(message: Anthropic.MessageParam): Anthropic.MessageParam[] {
-        //      // const history = await this.getApiConversationHistory()
-        //      // history.push(message)
-        //      // await this.setApiConversationHistory(history)
-        //      // return history
-        //      this.apiConversationHistory.push(message)
-        //      return this.apiConversationHistory
-        // }
-
-        /*
-        Storage
-        https://dev.to/kompotkot/how-to-use-secretstorage-in-your-vscode-extensions-2hco
-        https://www.eliostruyf.com/devhack-code-extension-storage-options/
-        */
-
-        async getState() {
-                const [
-                        storedApiProvider,
-                        apiModelId,
-                        apiKey,
-                        openRouterApiKey,
-                        awsAccessKey,
-                        awsSecretKey,
-                        awsSessionToken,
-                        awsRegion,
-                        awsUseCrossRegionInference,
-                        vertexProjectId,
-                        vertexRegion,
-                        openAiBaseUrl,
-                        openAiApiKey,
-                        openAiModelId,
-                        ollamaModelId,
-                        ollamaBaseUrl,
-                        lmStudioModelId,
-                        lmStudioBaseUrl,
-                        anthropicBaseUrl,
-                        geminiApiKey,
-                        openAiNativeApiKey,
-                        azureApiVersion,
-                        openRouterModelId,
-                        openRouterModelInfo,
-                        lastShownAnnouncementId,
-                        customInstructions,
-                        taskHistory,
-                        autoApprovalSettings,
-                        customInstructionsEnabled,
-                ] = await Promise.all([
-                        this.getGlobalState("apiProvider") as Promise<ApiProvider | undefined>,
-                        this.getGlobalState("apiModelId") as Promise<string | undefined>,
-                        this.getSecret("apiKey") as Promise<string | undefined>,
-                        this.getSecret("openRouterApiKey") as Promise<string | undefined>,
-                        this.getSecret("awsAccessKey") as Promise<string | undefined>,
-                        this.getSecret("awsSecretKey") as Promise<string | undefined>,
-                        this.getSecret("awsSessionToken") as Promise<string | undefined>,
-                        this.getGlobalState("awsRegion") as Promise<string | undefined>,
-                        this.getGlobalState("awsUseCrossRegionInference") as Promise<boolean | undefined>,
-                        this.getGlobalState("vertexProjectId") as Promise<string | undefined>,
-                        this.getGlobalState("vertexRegion") as Promise<string | undefined>,
-                        this.getGlobalState("openAiBaseUrl") as Promise<string | undefined>,
-                        this.getSecret("openAiApiKey") as Promise<string | undefined>,
-                        this.getGlobalState("openAiModelId") as Promise<string | undefined>,
-                        this.getGlobalState("ollamaModelId") as Promise<string | undefined>,
-                        this.getGlobalState("ollamaBaseUrl") as Promise<string | undefined>,
-                        this.getGlobalState("lmStudioModelId") as Promise<string | undefined>,
-                        this.getGlobalState("lmStudioBaseUrl") as Promise<string | undefined>,
-                        this.getGlobalState("anthropicBaseUrl") as Promise<string | undefined>,
-                        this.getSecret("geminiApiKey") as Promise<string | undefined>,
-                        this.getSecret("openAiNativeApiKey") as Promise<string | undefined>,
-                        this.getGlobalState("azureApiVersion") as Promise<string | undefined>,
-                        this.getGlobalState("openRouterModelId") as Promise<string | undefined>,
-                        this.getGlobalState("openRouterModelInfo") as Promise<ModelInfo | undefined>,
-                        this.getGlobalState("lastShownAnnouncementId") as Promise<string | undefined>,
-                        this.getGlobalState("customInstructions") as Promise<string | undefined>,
-                        this.getGlobalState("taskHistory") as Promise<HistoryItem[] | undefined>,
-                        this.getGlobalState("autoApprovalSettings") as Promise<AutoApprovalSettings | undefined>,
-                        this.getGlobalState("customInstructionsEnabled") as Promise<boolean | undefined>,
-                ])
-
-                let apiProvider: ApiProvider
-                if (storedApiProvider) {
-                        apiProvider = storedApiProvider
-                } else {
-                        // Either new user or legacy user that doesn't have the apiProvider stored in state
-                        // (If they're using OpenRouter or Bedrock, then apiProvider state will exist)
-                        if (apiKey) {
-                                apiProvider = "anthropic"
-                        } else {
-                                // New users should default to openrouter
-                                apiProvider = "openrouter"
-                        }
-                }
-
-                return {
-                        apiConfiguration: {
-                                apiProvider,
-                                apiModelId,
-                                apiKey,
-                                openRouterApiKey,
-                                awsAccessKey,
-                                awsSecretKey,
-                                awsSessionToken,
-                                awsRegion,
-                                awsUseCrossRegionInference,
-                                vertexProjectId,
-                                vertexRegion,
-                                openAiBaseUrl,
-                                openAiApiKey,
-                                openAiModelId,
-                                ollamaModelId,
-                                ollamaBaseUrl,
-                                lmStudioModelId,
-                                lmStudioBaseUrl,
-                                anthropicBaseUrl,
-                                geminiApiKey,
-                                openAiNativeApiKey,
-                                azureApiVersion,
-                                openRouterModelId,
-                                openRouterModelInfo,
-                        },
-                        lastShownAnnouncementId,
-                        customInstructions,
-                        taskHistory,
-                        autoApprovalSettings: autoApprovalSettings || DEFAULT_AUTO_APPROVAL_SETTINGS, // default value can be 0 or empty string
-                        customInstructionsEnabled: customInstructionsEnabled ?? false,
-                }
-        }
-
-        async updateTaskHistory(item: HistoryItem): Promise<HistoryItem[]> {
-                const history = ((await this.getGlobalState("taskHistory")) as HistoryItem[]) || []
-                const existingItemIndex = history.findIndex((h) => h.id === item.id)
-                if (existingItemIndex !== -1) {
-                        history[existingItemIndex] = item
-                } else {
-                        history.push(item)
-                }
-                await this.updateGlobalState("taskHistory", history)
-                return history
-        }
-
-        // global
-
-        async updateGlobalState(key: GlobalStateKey, value: any) {
-                await this.context.globalState.update(key, value)
-        }
-
-        async getGlobalState(key: GlobalStateKey) {
-                return await this.context.globalState.get(key)
-        }
-
-        // workspace
-
-        private async updateWorkspaceState(key: string, value: any) {
-                await this.context.workspaceState.update(key, value)
-        }
-
-        private async getWorkspaceState(key: string) {
-                return await this.context.workspaceState.get(key)
-        }
-
-        // private async clearState() {
-        //      this.context.workspaceState.keys().forEach((key) => {
-        //              this.context.workspaceState.update(key, undefined)
-        //      })
-        //      this.context.globalState.keys().forEach((key) => {
-        //              this.context.globalState.update(key, undefined)
-        //      })
-        //      this.context.secrets.delete("apiKey")
-        // }
-
-        // secrets
-
-        private async storeSecret(key: SecretKey, value?: string) {
-                if (value) {
-                        await this.context.secrets.store(key, value)
-                } else {
-                        await this.context.secrets.delete(key)
-                }
-        }
-
-        private async getSecret(key: SecretKey) {
-                return await this.context.secrets.get(key)
-        }
-
-        // dev
-
-        async resetState() {
-                vscode.window.showInformationMessage("Resetting state...")
-                for (const key of this.context.globalState.keys()) {
-                        await this.context.globalState.update(key, undefined)
-                }
-                const secretKeys: SecretKey[] = [
-                        "apiKey",
-                        "openRouterApiKey",
-                        "awsAccessKey",
-                        "awsSecretKey",
-                        "awsSessionToken",
-                        "openAiApiKey",
-                        "geminiApiKey",
-                        "openAiNativeApiKey",
-                ]
-                for (const key of secretKeys) {
-                        await this.storeSecret(key, undefined)
-                }
-                if (this.cline) {
-                        this.cline.abortTask()
-                        this.cline = undefined
-                }
-                vscode.window.showInformationMessage("State reset")
-                await this.postStateToWebview()
-                await this.postMessageToWebview({ type: "action", action: "chatButtonClicked" })
-        }
-=======
-	}
-
-	/**
-	 * Sets up an event listener to listen for messages passed from the webview context and
-	 * executes code based on the message that is recieved.
-	 *
-	 * @param webview A reference to the extension webview
-	 */
-	private setWebviewMessageListener(webview: vscode.Webview) {
-		webview.onDidReceiveMessage(
-			async (message: WebviewMessage) => {
-				switch (message.type) {
-					case "webviewDidLaunch":
-						this.postStateToWebview()
-						this.workspaceTracker?.initializeFilePaths() // don't await
-						getTheme().then((theme) =>
-							this.postMessageToWebview({ type: "theme", text: JSON.stringify(theme) }),
-						)
-						// post last cached models in case the call to endpoint fails
-						this.readOpenRouterModels().then((openRouterModels) => {
-							if (openRouterModels) {
-								this.postMessageToWebview({ type: "openRouterModels", openRouterModels })
-							}
-						})
-						// gui relies on model info to be up-to-date to provide the most accurate pricing, so we need to fetch the latest details on launch.
-						// we do this for all users since many users switch between api providers and if they were to switch back to openrouter it would be showing outdated model info if we hadn't retrieved the latest at this point
-						// (see normalizeApiConfiguration > openrouter)
-						this.refreshOpenRouterModels().then(async (openRouterModels) => {
-							if (openRouterModels) {
-								// update model info in state (this needs to be done here since we don't want to update state while settings is open, and we may refresh models there)
-								const { apiConfiguration } = await this.getState()
-								if (apiConfiguration.openRouterModelId) {
-									await this.updateGlobalState(
-										"openRouterModelInfo",
-										openRouterModels[apiConfiguration.openRouterModelId],
-									)
-									await this.postStateToWebview()
-								}
-							}
-						})
-						break
-					case "newTask":
-						// Code that should run in response to the hello message command
-						//vscode.window.showInformationMessage(message.text!)
-
-						// Send a message to our webview.
-						// You can send any JSON serializable data.
-						// Could also do this in extension .ts
-						//this.postMessageToWebview({ type: "text", text: `Extension: ${Date.now()}` })
-						// initializing new instance of Cline will make sure that any agentically running promises in old instance don't affect our new task. this essentially creates a fresh slate for the new task
-						await this.initClineWithTask(message.text, message.images)
-						break
-					case "apiConfiguration":
-						if (message.apiConfiguration) {
-							const {
-								apiProvider,
-								apiModelId,
-								apiKey,
-								openRouterApiKey,
-								awsAccessKey,
-								awsSecretKey,
-								awsSessionToken,
-								awsRegion,
-								awsUseCrossRegionInference,
-								vertexProjectId,
-								vertexRegion,
-								openAiBaseUrl,
-								openAiApiKey,
-								openAiModelId,
-								ollamaModelId,
-								ollamaBaseUrl,
-								lmStudioModelId,
-								lmStudioBaseUrl,
-								anthropicBaseUrl,
-								geminiApiKey,
-								openAiNativeApiKey,
-								deepSeekApiKey,
-								azureApiVersion,
-								openRouterModelId,
-								openRouterModelInfo,
-							} = message.apiConfiguration
-							await this.updateGlobalState("apiProvider", apiProvider)
-							await this.updateGlobalState("apiModelId", apiModelId)
-							await this.storeSecret("apiKey", apiKey)
-							await this.storeSecret("openRouterApiKey", openRouterApiKey)
-							await this.storeSecret("awsAccessKey", awsAccessKey)
-							await this.storeSecret("awsSecretKey", awsSecretKey)
-							await this.storeSecret("awsSessionToken", awsSessionToken)
-							await this.updateGlobalState("awsRegion", awsRegion)
-							await this.updateGlobalState("awsUseCrossRegionInference", awsUseCrossRegionInference)
-							await this.updateGlobalState("vertexProjectId", vertexProjectId)
-							await this.updateGlobalState("vertexRegion", vertexRegion)
-							await this.updateGlobalState("openAiBaseUrl", openAiBaseUrl)
-							await this.storeSecret("openAiApiKey", openAiApiKey)
-							await this.updateGlobalState("openAiModelId", openAiModelId)
-							await this.updateGlobalState("ollamaModelId", ollamaModelId)
-							await this.updateGlobalState("ollamaBaseUrl", ollamaBaseUrl)
-							await this.updateGlobalState("lmStudioModelId", lmStudioModelId)
-							await this.updateGlobalState("lmStudioBaseUrl", lmStudioBaseUrl)
-							await this.updateGlobalState("anthropicBaseUrl", anthropicBaseUrl)
-							await this.storeSecret("geminiApiKey", geminiApiKey)
-							await this.storeSecret("openAiNativeApiKey", openAiNativeApiKey)
-							await this.storeSecret("deepSeekApiKey", deepSeekApiKey)
-							await this.updateGlobalState("azureApiVersion", azureApiVersion)
-							await this.updateGlobalState("openRouterModelId", openRouterModelId)
-							await this.updateGlobalState("openRouterModelInfo", openRouterModelInfo)
-							if (this.cline) {
-								this.cline.api = buildApiHandler(message.apiConfiguration)
-							}
-						}
-						await this.postStateToWebview()
-						break
-					case "customInstructions":
-						await this.updateCustomInstructions(message.text)
-						break
-					case "autoApprovalSettings":
-						if (message.autoApprovalSettings) {
-							await this.updateGlobalState("autoApprovalSettings", message.autoApprovalSettings)
-							if (this.cline) {
-								this.cline.autoApprovalSettings = message.autoApprovalSettings
-							}
-							await this.postStateToWebview()
-						}
-						break
-					case "askResponse":
-						this.cline?.handleWebviewAskResponse(message.askResponse!, message.text, message.images)
-						break
-					case "clearTask":
-						// newTask will start a new task with a given task text, while clear task resets the current session and allows for a new task to be started
-						await this.clearTask()
-						await this.postStateToWebview()
-						break
-					case "didShowAnnouncement":
-						await this.updateGlobalState("lastShownAnnouncementId", this.latestAnnouncementId)
-						await this.postStateToWebview()
-						break
-					case "selectImages":
-						const images = await selectImages()
-						await this.postMessageToWebview({ type: "selectedImages", images })
-						break
-					case "exportCurrentTask":
-						const currentTaskId = this.cline?.taskId
-						if (currentTaskId) {
-							this.exportTaskWithId(currentTaskId)
-						}
-						break
-					case "showTaskWithId":
-						this.showTaskWithId(message.text!)
-						break
-					case "deleteTaskWithId":
-						this.deleteTaskWithId(message.text!)
-						break
-					case "exportTaskWithId":
-						this.exportTaskWithId(message.text!)
-						break
-					case "resetState":
-						await this.resetState()
-						break
-					case "requestOllamaModels":
-						const ollamaModels = await this.getOllamaModels(message.text)
-						this.postMessageToWebview({ type: "ollamaModels", ollamaModels })
-						break
-					case "requestLmStudioModels":
-						const lmStudioModels = await this.getLmStudioModels(message.text)
-						this.postMessageToWebview({ type: "lmStudioModels", lmStudioModels })
-						break
-					case "refreshOpenRouterModels":
-						await this.refreshOpenRouterModels()
-						break
-					case "openImage":
-						openImage(message.text!)
-						break
-					case "openFile":
-						openFile(message.text!)
-						break
-					case "openMention":
-						openMention(message.text)
-						break
-					case "cancelTask":
-						if (this.cline) {
-							const { historyItem } = await this.getTaskWithId(this.cline.taskId)
-							this.cline.abortTask()
-							await pWaitFor(() => this.cline === undefined || this.cline.didFinishAborting, {
-								timeout: 3_000,
-							}).catch(() => {
-								console.error("Failed to abort task")
-							})
-							if (this.cline) {
-								// 'abandoned' will prevent this cline instance from affecting future cline instance gui. this may happen if its hanging on a streaming request
-								this.cline.abandoned = true
-							}
-							await this.initClineWithHistoryItem(historyItem) // clears task again, so we need to abortTask manually above
-							// await this.postStateToWebview() // new Cline instance will post state when it's ready. having this here sent an empty messages array to webview leading to virtuoso having to reload the entire list
-						}
-
-						break
-					case "openMcpSettings": {
-						const mcpSettingsFilePath = await this.mcpHub?.getMcpSettingsFilePath()
-						if (mcpSettingsFilePath) {
-							openFile(mcpSettingsFilePath)
-						}
-						break
-					}
-					case "restartMcpServer": {
-						try {
-							await this.mcpHub?.restartConnection(message.text!)
-						} catch (error) {
-							console.error(`Failed to retry connection for ${message.text}:`, error)
-						}
-						break
-					}
-					// Add more switch case statements here as more webview message commands
-					// are created within the webview context (i.e. inside media/main.js)
-				}
-			},
-			null,
-			this.disposables,
-		)
-	}
-
-	async updateCustomInstructions(instructions?: string) {
-		// User may be clearing the field
-		await this.updateGlobalState("customInstructions", instructions || undefined)
-		if (this.cline) {
-			this.cline.customInstructions = instructions || undefined
-		}
-		await this.postStateToWebview()
-	}
-
-	// MCP
-
-	async ensureMcpServersDirectoryExists(): Promise<string> {
-		const mcpServersDir = path.join(os.homedir(), "Documents", "Cline", "MCP")
-		try {
-			await fs.mkdir(mcpServersDir, { recursive: true })
-		} catch (error) {
-			return "~/Documents/Cline/MCP" // in case creating a directory in documents fails for whatever reason (e.g. permissions) - this is fine since this path is only ever used in the system prompt
-		}
-		return mcpServersDir
-	}
-
-	async ensureSettingsDirectoryExists(): Promise<string> {
-		const settingsDir = path.join(this.context.globalStorageUri.fsPath, "settings")
-		await fs.mkdir(settingsDir, { recursive: true })
-		return settingsDir
-	}
-
-	// Ollama
-
-	async getOllamaModels(baseUrl?: string) {
-		try {
-			if (!baseUrl) {
-				baseUrl = "http://localhost:11434"
-			}
-			if (!URL.canParse(baseUrl)) {
-				return []
-			}
-			const response = await axios.get(`${baseUrl}/api/tags`)
-			const modelsArray = response.data?.models?.map((model: any) => model.name) || []
-			const models = [...new Set<string>(modelsArray)]
-			return models
-		} catch (error) {
-			return []
-		}
-	}
-
-	// LM Studio
-
-	async getLmStudioModels(baseUrl?: string) {
-		try {
-			if (!baseUrl) {
-				baseUrl = "http://localhost:1234"
-			}
-			if (!URL.canParse(baseUrl)) {
-				return []
-			}
-			const response = await axios.get(`${baseUrl}/v1/models`)
-			const modelsArray = response.data?.data?.map((model: any) => model.id) || []
-			const models = [...new Set<string>(modelsArray)]
-			return models
-		} catch (error) {
-			return []
-		}
-	}
-
-	// OpenRouter
-
-	async handleOpenRouterCallback(code: string) {
-		let apiKey: string
-		try {
-			const response = await axios.post("https://openrouter.ai/api/v1/auth/keys", { code })
-			if (response.data && response.data.key) {
-				apiKey = response.data.key
-			} else {
-				throw new Error("Invalid response from OpenRouter API")
-			}
-		} catch (error) {
-			console.error("Error exchanging code for API key:", error)
-			throw error
-		}
-
-		const openrouter: ApiProvider = "openrouter"
-		await this.updateGlobalState("apiProvider", openrouter)
-		await this.storeSecret("openRouterApiKey", apiKey)
-		await this.postStateToWebview()
-		if (this.cline) {
-			this.cline.api = buildApiHandler({ apiProvider: openrouter, openRouterApiKey: apiKey })
-		}
-		// await this.postMessageToWebview({ type: "action", action: "settingsButtonClicked" }) // bad ux if user is on welcome
-	}
-
-	private async ensureCacheDirectoryExists(): Promise<string> {
-		const cacheDir = path.join(this.context.globalStorageUri.fsPath, "cache")
-		await fs.mkdir(cacheDir, { recursive: true })
-		return cacheDir
-	}
-
-	async readOpenRouterModels(): Promise<Record<string, ModelInfo> | undefined> {
-		const openRouterModelsFilePath = path.join(
-			await this.ensureCacheDirectoryExists(),
-			GlobalFileNames.openRouterModels,
-		)
-		const fileExists = await fileExistsAtPath(openRouterModelsFilePath)
-		if (fileExists) {
-			const fileContents = await fs.readFile(openRouterModelsFilePath, "utf8")
-			return JSON.parse(fileContents)
-		}
-		return undefined
-	}
-
-	async refreshOpenRouterModels() {
-		const openRouterModelsFilePath = path.join(
-			await this.ensureCacheDirectoryExists(),
-			GlobalFileNames.openRouterModels,
-		)
-
-		let models: Record<string, ModelInfo> = {}
-		try {
-			const response = await axios.get("https://openrouter.ai/api/v1/models")
-			/*
-			{
-				"id": "anthropic/claude-3.5-sonnet",
-				"name": "Anthropic: Claude 3.5 Sonnet",
-				"created": 1718841600,
-				"description": "Claude 3.5 Sonnet delivers better-than-Opus capabilities, faster-than-Sonnet speeds, at the same Sonnet prices. Sonnet is particularly good at:\n\n- Coding: Autonomously writes, edits, and runs code with reasoning and troubleshooting\n- Data science: Augments human data science expertise; navigates unstructured data while using multiple tools for insights\n- Visual processing: excelling at interpreting charts, graphs, and images, accurately transcribing text to derive insights beyond just the text alone\n- Agentic tasks: exceptional tool use, making it great at agentic tasks (i.e. complex, multi-step problem solving tasks that require engaging with other systems)\n\n#multimodal",
-				"context_length": 200000,
-				"architecture": {
-					"modality": "text+image-\u003Etext",
-					"tokenizer": "Claude",
-					"instruct_type": null
-				},
-				"pricing": {
-					"prompt": "0.000003",
-					"completion": "0.000015",
-					"image": "0.0048",
-					"request": "0"
-				},
-				"top_provider": {
-					"context_length": 200000,
-					"max_completion_tokens": 8192,
-					"is_moderated": true
-				},
-				"per_request_limits": null
-			},
-			*/
-			if (response.data?.data) {
-				const rawModels = response.data.data
-				const parsePrice = (price: any) => {
-					if (price) {
-						return parseFloat(price) * 1_000_000
-					}
-					return undefined
-				}
-				for (const rawModel of rawModels) {
-					const modelInfo: ModelInfo = {
-						maxTokens: rawModel.top_provider?.max_completion_tokens,
-						contextWindow: rawModel.context_length,
-						supportsImages: rawModel.architecture?.modality?.includes("image"),
-						supportsPromptCache: false,
-						inputPrice: parsePrice(rawModel.pricing?.prompt),
-						outputPrice: parsePrice(rawModel.pricing?.completion),
-						description: rawModel.description,
-					}
-
 					switch (rawModel.id) {
 						case "anthropic/claude-3.5-sonnet":
 						case "anthropic/claude-3.5-sonnet:beta":
@@ -1542,343 +741,347 @@
 							break
 					}
 
-					models[rawModel.id] = modelInfo
-				}
-			} else {
-				console.error("Invalid response from OpenRouter API")
-			}
-			await fs.writeFile(openRouterModelsFilePath, JSON.stringify(models))
-			console.log("OpenRouter models fetched and saved", models)
-		} catch (error) {
-			console.error("Error fetching OpenRouter models:", error)
-		}
-
-		await this.postMessageToWebview({ type: "openRouterModels", openRouterModels: models })
-		return models
-	}
-
-	// Task history
-
-	async getTaskWithId(id: string): Promise<{
-		historyItem: HistoryItem
-		taskDirPath: string
-		apiConversationHistoryFilePath: string
-		uiMessagesFilePath: string
-		apiConversationHistory: Anthropic.MessageParam[]
-	}> {
-		const history = ((await this.getGlobalState("taskHistory")) as HistoryItem[] | undefined) || []
-		const historyItem = history.find((item) => item.id === id)
-		if (historyItem) {
-			const taskDirPath = path.join(this.context.globalStorageUri.fsPath, "tasks", id)
-			const apiConversationHistoryFilePath = path.join(taskDirPath, GlobalFileNames.apiConversationHistory)
-			const uiMessagesFilePath = path.join(taskDirPath, GlobalFileNames.uiMessages)
-			const fileExists = await fileExistsAtPath(apiConversationHistoryFilePath)
-			if (fileExists) {
-				const apiConversationHistory = JSON.parse(await fs.readFile(apiConversationHistoryFilePath, "utf8"))
-				return {
-					historyItem,
-					taskDirPath,
-					apiConversationHistoryFilePath,
-					uiMessagesFilePath,
-					apiConversationHistory,
-				}
-			}
-		}
-		// if we tried to get a task that doesn't exist, remove it from state
-		// FIXME: this seems to happen sometimes when the json file doesnt save to disk for some reason
-		await this.deleteTaskFromState(id)
-		throw new Error("Task not found")
-	}
-
-	async showTaskWithId(id: string) {
-		if (id !== this.cline?.taskId) {
-			// non-current task
-			const { historyItem } = await this.getTaskWithId(id)
-			await this.initClineWithHistoryItem(historyItem) // clears existing task
-		}
-		await this.postMessageToWebview({ type: "action", action: "chatButtonClicked" })
-	}
-
-	async exportTaskWithId(id: string) {
-		const { historyItem, apiConversationHistory } = await this.getTaskWithId(id)
-		await downloadTask(historyItem.ts, apiConversationHistory)
-	}
-
-	async deleteTaskWithId(id: string) {
-		if (id === this.cline?.taskId) {
-			await this.clearTask()
-		}
-
-		const { taskDirPath, apiConversationHistoryFilePath, uiMessagesFilePath } = await this.getTaskWithId(id)
-
-		await this.deleteTaskFromState(id)
-
-		// Delete the task files
-		const apiConversationHistoryFileExists = await fileExistsAtPath(apiConversationHistoryFilePath)
-		if (apiConversationHistoryFileExists) {
-			await fs.unlink(apiConversationHistoryFilePath)
-		}
-		const uiMessagesFileExists = await fileExistsAtPath(uiMessagesFilePath)
-		if (uiMessagesFileExists) {
-			await fs.unlink(uiMessagesFilePath)
-		}
-		const legacyMessagesFilePath = path.join(taskDirPath, "claude_messages.json")
-		if (await fileExistsAtPath(legacyMessagesFilePath)) {
-			await fs.unlink(legacyMessagesFilePath)
-		}
-		await fs.rmdir(taskDirPath) // succeeds if the dir is empty
-	}
-
-	async deleteTaskFromState(id: string) {
-		// Remove the task from history
-		const taskHistory = ((await this.getGlobalState("taskHistory")) as HistoryItem[] | undefined) || []
-		const updatedTaskHistory = taskHistory.filter((task) => task.id !== id)
-		await this.updateGlobalState("taskHistory", updatedTaskHistory)
-
-		// Notify the webview that the task has been deleted
-		await this.postStateToWebview()
-	}
-
-	async postStateToWebview() {
-		const state = await this.getStateToPostToWebview()
-		this.postMessageToWebview({ type: "state", state })
-	}
-
-	async getStateToPostToWebview() {
-		const { apiConfiguration, lastShownAnnouncementId, customInstructions, taskHistory, autoApprovalSettings } =
-			await this.getState()
-		return {
-			version: this.context.extension?.packageJSON?.version ?? "",
-			apiConfiguration,
-			customInstructions,
-			uriScheme: vscode.env.uriScheme,
-			clineMessages: this.cline?.clineMessages || [],
-			taskHistory: (taskHistory || []).filter((item) => item.ts && item.task).sort((a, b) => b.ts - a.ts),
-			shouldShowAnnouncement: lastShownAnnouncementId !== this.latestAnnouncementId,
-			autoApprovalSettings,
-		}
-	}
-
-	async clearTask() {
-		this.cline?.abortTask()
-		this.cline = undefined // removes reference to it, so once promises end it will be garbage collected
-	}
-
-	// Caching mechanism to keep track of webview messages + API conversation history per provider instance
-
-	/*
-	Now that we use retainContextWhenHidden, we don't have to store a cache of cline messages in the user's state, but we could to reduce memory footprint in long conversations.
-
-	- We have to be careful of what state is shared between ClineProvider instances since there could be multiple instances of the extension running at once. For example when we cached cline messages using the same key, two instances of the extension could end up using the same key and overwriting each other's messages.
-	- Some state does need to be shared between the instances, i.e. the API key--however there doesn't seem to be a good way to notfy the other instances that the API key has changed.
-
-	We need to use a unique identifier for each ClineProvider instance's message cache since we could be running several instances of the extension outside of just the sidebar i.e. in editor panels.
-
-	// conversation history to send in API requests
-
-	/*
-	It seems that some API messages do not comply with vscode state requirements. Either the Anthropic library is manipulating these values somehow in the backend in a way thats creating cyclic references, or the API returns a function or a Symbol as part of the message content.
-	VSCode docs about state: "The value must be JSON-stringifyable ... value — A value. MUST not contain cyclic references."
-	For now we'll store the conversation history in memory, and if we need to store in state directly we'd need to do a manual conversion to ensure proper json stringification.
-	*/
-
-	// getApiConversationHistory(): Anthropic.MessageParam[] {
-	// 	// const history = (await this.getGlobalState(
-	// 	// 	this.getApiConversationHistoryStateKey()
-	// 	// )) as Anthropic.MessageParam[]
-	// 	// return history || []
-	// 	return this.apiConversationHistory
-	// }
-
-	// setApiConversationHistory(history: Anthropic.MessageParam[] | undefined) {
-	// 	// await this.updateGlobalState(this.getApiConversationHistoryStateKey(), history)
-	// 	this.apiConversationHistory = history || []
-	// }
-
-	// addMessageToApiConversationHistory(message: Anthropic.MessageParam): Anthropic.MessageParam[] {
-	// 	// const history = await this.getApiConversationHistory()
-	// 	// history.push(message)
-	// 	// await this.setApiConversationHistory(history)
-	// 	// return history
-	// 	this.apiConversationHistory.push(message)
-	// 	return this.apiConversationHistory
-	// }
-
-	/*
-	Storage
-	https://dev.to/kompotkot/how-to-use-secretstorage-in-your-vscode-extensions-2hco
-	https://www.eliostruyf.com/devhack-code-extension-storage-options/
-	*/
-
-	async getState() {
-		const [
-			storedApiProvider,
-			apiModelId,
-			apiKey,
-			openRouterApiKey,
-			awsAccessKey,
-			awsSecretKey,
-			awsSessionToken,
-			awsRegion,
-			awsUseCrossRegionInference,
-			vertexProjectId,
-			vertexRegion,
-			openAiBaseUrl,
-			openAiApiKey,
-			openAiModelId,
-			ollamaModelId,
-			ollamaBaseUrl,
-			lmStudioModelId,
-			lmStudioBaseUrl,
-			anthropicBaseUrl,
-			geminiApiKey,
-			openAiNativeApiKey,
+                                        models[rawModel.id] = modelInfo
+                                }
+                        } else {
+                                console.error("Invalid response from OpenRouter API")
+                        }
+                        await fs.writeFile(openRouterModelsFilePath, JSON.stringify(models))
+                        console.log("OpenRouter models fetched and saved", models)
+                } catch (error) {
+                        console.error("Error fetching OpenRouter models:", error)
+                }
+
+                await this.postMessageToWebview({ type: "openRouterModels", openRouterModels: models })
+                return models
+        }
+
+        // Task history
+
+        async getTaskWithId(id: string): Promise<{
+                historyItem: HistoryItem
+                taskDirPath: string
+                apiConversationHistoryFilePath: string
+                uiMessagesFilePath: string
+                apiConversationHistory: Anthropic.MessageParam[]
+        }> {
+                const history = ((await this.getGlobalState("taskHistory")) as HistoryItem[] | undefined) || []
+                const historyItem = history.find((item) => item.id === id)
+                if (historyItem) {
+                        const taskDirPath = path.join(this.context.globalStorageUri.fsPath, "tasks", id)
+                        const apiConversationHistoryFilePath = path.join(taskDirPath, GlobalFileNames.apiConversationHistory)
+                        const uiMessagesFilePath = path.join(taskDirPath, GlobalFileNames.uiMessages)
+                        const fileExists = await fileExistsAtPath(apiConversationHistoryFilePath)
+                        if (fileExists) {
+                                const apiConversationHistory = JSON.parse(await fs.readFile(apiConversationHistoryFilePath, "utf8"))
+                                return {
+                                        historyItem,
+                                        taskDirPath,
+                                        apiConversationHistoryFilePath,
+                                        uiMessagesFilePath,
+                                        apiConversationHistory,
+                                }
+                        }
+                }
+                // if we tried to get a task that doesn't exist, remove it from state
+                // FIXME: this seems to happen sometimes when the json file doesnt save to disk for some reason
+                await this.deleteTaskFromState(id)
+                throw new Error("Task not found")
+        }
+
+        async showTaskWithId(id: string) {
+                if (id !== this.cline?.taskId) {
+                        // non-current task
+                        const { historyItem } = await this.getTaskWithId(id)
+                        await this.initClineWithHistoryItem(historyItem) // clears existing task
+                }
+                await this.postMessageToWebview({ type: "action", action: "chatButtonClicked" })
+        }
+
+        async exportTaskWithId(id: string) {
+                const { historyItem, apiConversationHistory } = await this.getTaskWithId(id)
+                await downloadTask(historyItem.ts, apiConversationHistory)
+        }
+
+        async deleteTaskWithId(id: string) {
+                if (id === this.cline?.taskId) {
+                        await this.clearTask()
+                }
+
+                const { taskDirPath, apiConversationHistoryFilePath, uiMessagesFilePath } = await this.getTaskWithId(id)
+
+                await this.deleteTaskFromState(id)
+
+                // Delete the task files
+                const apiConversationHistoryFileExists = await fileExistsAtPath(apiConversationHistoryFilePath)
+                if (apiConversationHistoryFileExists) {
+                        await fs.unlink(apiConversationHistoryFilePath)
+                }
+                const uiMessagesFileExists = await fileExistsAtPath(uiMessagesFilePath)
+                if (uiMessagesFileExists) {
+                        await fs.unlink(uiMessagesFilePath)
+                }
+                const legacyMessagesFilePath = path.join(taskDirPath, "claude_messages.json")
+                if (await fileExistsAtPath(legacyMessagesFilePath)) {
+                        await fs.unlink(legacyMessagesFilePath)
+                }
+                await fs.rmdir(taskDirPath) // succeeds if the dir is empty
+        }
+
+        async deleteTaskFromState(id: string) {
+                // Remove the task from history
+                const taskHistory = ((await this.getGlobalState("taskHistory")) as HistoryItem[] | undefined) || []
+                const updatedTaskHistory = taskHistory.filter((task) => task.id !== id)
+                await this.updateGlobalState("taskHistory", updatedTaskHistory)
+
+                // Notify the webview that the task has been deleted
+                await this.postStateToWebview()
+        }
+
+        async postStateToWebview() {
+                const state = await this.getStateToPostToWebview()
+                this.postMessageToWebview({ type: "state", state })
+        }
+
+        async getStateToPostToWebview() {
+                const { apiConfiguration, lastShownAnnouncementId, customInstructions, taskHistory, autoApprovalSettings, customInstructionsEnabled } =
+                        await this.getState()
+                return {
+                        version: this.context.extension?.packageJSON?.version ?? "",
+                        apiConfiguration,
+                        customInstructions,
+                        uriScheme: vscode.env.uriScheme,
+                        clineMessages: this.cline?.clineMessages || [],
+                        taskHistory: (taskHistory || []).filter((item) => item.ts && item.task).sort((a, b) => b.ts - a.ts),
+                        shouldShowAnnouncement: lastShownAnnouncementId !== this.latestAnnouncementId,
+                        autoApprovalSettings,
+                        customInstructionsEnabled,
+                }
+        }
+
+        async clearTask() {
+                this.cline?.abortTask()
+                this.cline = undefined // removes reference to it, so once promises end it will be garbage collected
+        }
+
+        // Caching mechanism to keep track of webview messages + API conversation history per provider instance
+
+        /*
+        Now that we use retainContextWhenHidden, we don't have to store a cache of cline messages in the user's state, but we could to reduce memory footprint in long conversations.
+
+        - We have to be careful of what state is shared between ClineProvider instances since there could be multiple instances of the extension running at once. For example when we cached cline messages using the same key, two instances of the extension could end up using the same key and overwriting each other's messages.
+        - Some state does need to be shared between the instances, i.e. the API key--however there doesn't seem to be a good way to notfy the other instances that the API key has changed.
+
+        We need to use a unique identifier for each ClineProvider instance's message cache since we could be running several instances of the extension outside of just the sidebar i.e. in editor panels.
+
+        // conversation history to send in API requests
+
+        /*
+        It seems that some API messages do not comply with vscode state requirements. Either the Anthropic library is manipulating these values somehow in the backend in a way thats creating cyclic references, or the API returns a function or a Symbol as part of the message content.
+        VSCode docs about state: "The value must be JSON-stringifyable ... value — A value. MUST not contain cyclic references."
+        For now we'll store the conversation history in memory, and if we need to store in state directly we'd need to do a manual conversion to ensure proper json stringification.
+        */
+
+        // getApiConversationHistory(): Anthropic.MessageParam[] {
+        //      // const history = (await this.getGlobalState(
+        //      //      this.getApiConversationHistoryStateKey()
+        //      // )) as Anthropic.MessageParam[]
+        //      // return history || []
+        //      return this.apiConversationHistory
+        // }
+
+        // setApiConversationHistory(history: Anthropic.MessageParam[] | undefined) {
+        //      // await this.updateGlobalState(this.getApiConversationHistoryStateKey(), history)
+        //      this.apiConversationHistory = history || []
+        // }
+
+        // addMessageToApiConversationHistory(message: Anthropic.MessageParam): Anthropic.MessageParam[] {
+        //      // const history = await this.getApiConversationHistory()
+        //      // history.push(message)
+        //      // await this.setApiConversationHistory(history)
+        //      // return history
+        //      this.apiConversationHistory.push(message)
+        //      return this.apiConversationHistory
+        // }
+
+        /*
+        Storage
+        https://dev.to/kompotkot/how-to-use-secretstorage-in-your-vscode-extensions-2hco
+        https://www.eliostruyf.com/devhack-code-extension-storage-options/
+        */
+
+        async getState() {
+                const [
+                        storedApiProvider,
+                        apiModelId,
+                        apiKey,
+                        openRouterApiKey,
+                        awsAccessKey,
+                        awsSecretKey,
+                        awsSessionToken,
+                        awsRegion,
+                        awsUseCrossRegionInference,
+                        vertexProjectId,
+                        vertexRegion,
+                        openAiBaseUrl,
+                        openAiApiKey,
+                        openAiModelId,
+                        ollamaModelId,
+                        ollamaBaseUrl,
+                        lmStudioModelId,
+                        lmStudioBaseUrl,
+                        anthropicBaseUrl,
+                        geminiApiKey,
+                        openAiNativeApiKey,
 			deepSeekApiKey,
-			azureApiVersion,
-			openRouterModelId,
-			openRouterModelInfo,
-			lastShownAnnouncementId,
-			customInstructions,
-			taskHistory,
-			autoApprovalSettings,
-		] = await Promise.all([
-			this.getGlobalState("apiProvider") as Promise<ApiProvider | undefined>,
-			this.getGlobalState("apiModelId") as Promise<string | undefined>,
-			this.getSecret("apiKey") as Promise<string | undefined>,
-			this.getSecret("openRouterApiKey") as Promise<string | undefined>,
-			this.getSecret("awsAccessKey") as Promise<string | undefined>,
-			this.getSecret("awsSecretKey") as Promise<string | undefined>,
-			this.getSecret("awsSessionToken") as Promise<string | undefined>,
-			this.getGlobalState("awsRegion") as Promise<string | undefined>,
-			this.getGlobalState("awsUseCrossRegionInference") as Promise<boolean | undefined>,
-			this.getGlobalState("vertexProjectId") as Promise<string | undefined>,
-			this.getGlobalState("vertexRegion") as Promise<string | undefined>,
-			this.getGlobalState("openAiBaseUrl") as Promise<string | undefined>,
-			this.getSecret("openAiApiKey") as Promise<string | undefined>,
-			this.getGlobalState("openAiModelId") as Promise<string | undefined>,
-			this.getGlobalState("ollamaModelId") as Promise<string | undefined>,
-			this.getGlobalState("ollamaBaseUrl") as Promise<string | undefined>,
-			this.getGlobalState("lmStudioModelId") as Promise<string | undefined>,
-			this.getGlobalState("lmStudioBaseUrl") as Promise<string | undefined>,
-			this.getGlobalState("anthropicBaseUrl") as Promise<string | undefined>,
-			this.getSecret("geminiApiKey") as Promise<string | undefined>,
-			this.getSecret("openAiNativeApiKey") as Promise<string | undefined>,
+                        azureApiVersion,
+                        openRouterModelId,
+                        openRouterModelInfo,
+                        lastShownAnnouncementId,
+                        customInstructions,
+                        taskHistory,
+                        autoApprovalSettings,
+                        customInstructionsEnabled,
+                ] = await Promise.all([
+                        this.getGlobalState("apiProvider") as Promise<ApiProvider | undefined>,
+                        this.getGlobalState("apiModelId") as Promise<string | undefined>,
+                        this.getSecret("apiKey") as Promise<string | undefined>,
+                        this.getSecret("openRouterApiKey") as Promise<string | undefined>,
+                        this.getSecret("awsAccessKey") as Promise<string | undefined>,
+                        this.getSecret("awsSecretKey") as Promise<string | undefined>,
+                        this.getSecret("awsSessionToken") as Promise<string | undefined>,
+                        this.getGlobalState("awsRegion") as Promise<string | undefined>,
+                        this.getGlobalState("awsUseCrossRegionInference") as Promise<boolean | undefined>,
+                        this.getGlobalState("vertexProjectId") as Promise<string | undefined>,
+                        this.getGlobalState("vertexRegion") as Promise<string | undefined>,
+                        this.getGlobalState("openAiBaseUrl") as Promise<string | undefined>,
+                        this.getSecret("openAiApiKey") as Promise<string | undefined>,
+                        this.getGlobalState("openAiModelId") as Promise<string | undefined>,
+                        this.getGlobalState("ollamaModelId") as Promise<string | undefined>,
+                        this.getGlobalState("ollamaBaseUrl") as Promise<string | undefined>,
+                        this.getGlobalState("lmStudioModelId") as Promise<string | undefined>,
+                        this.getGlobalState("lmStudioBaseUrl") as Promise<string | undefined>,
+                        this.getGlobalState("anthropicBaseUrl") as Promise<string | undefined>,
+                        this.getSecret("geminiApiKey") as Promise<string | undefined>,
+                        this.getSecret("openAiNativeApiKey") as Promise<string | undefined>,
 			this.getSecret("deepSeekApiKey") as Promise<string | undefined>,
-			this.getGlobalState("azureApiVersion") as Promise<string | undefined>,
-			this.getGlobalState("openRouterModelId") as Promise<string | undefined>,
-			this.getGlobalState("openRouterModelInfo") as Promise<ModelInfo | undefined>,
-			this.getGlobalState("lastShownAnnouncementId") as Promise<string | undefined>,
-			this.getGlobalState("customInstructions") as Promise<string | undefined>,
-			this.getGlobalState("taskHistory") as Promise<HistoryItem[] | undefined>,
-			this.getGlobalState("autoApprovalSettings") as Promise<AutoApprovalSettings | undefined>,
-		])
-
-		let apiProvider: ApiProvider
-		if (storedApiProvider) {
-			apiProvider = storedApiProvider
-		} else {
-			// Either new user or legacy user that doesn't have the apiProvider stored in state
-			// (If they're using OpenRouter or Bedrock, then apiProvider state will exist)
-			if (apiKey) {
-				apiProvider = "anthropic"
-			} else {
-				// New users should default to openrouter
-				apiProvider = "openrouter"
-			}
-		}
-
-		return {
-			apiConfiguration: {
-				apiProvider,
-				apiModelId,
-				apiKey,
-				openRouterApiKey,
-				awsAccessKey,
-				awsSecretKey,
-				awsSessionToken,
-				awsRegion,
-				awsUseCrossRegionInference,
-				vertexProjectId,
-				vertexRegion,
-				openAiBaseUrl,
-				openAiApiKey,
-				openAiModelId,
-				ollamaModelId,
-				ollamaBaseUrl,
-				lmStudioModelId,
-				lmStudioBaseUrl,
-				anthropicBaseUrl,
-				geminiApiKey,
-				openAiNativeApiKey,
+                        this.getGlobalState("azureApiVersion") as Promise<string | undefined>,
+                        this.getGlobalState("openRouterModelId") as Promise<string | undefined>,
+                        this.getGlobalState("openRouterModelInfo") as Promise<ModelInfo | undefined>,
+                        this.getGlobalState("lastShownAnnouncementId") as Promise<string | undefined>,
+                        this.getGlobalState("customInstructions") as Promise<string | undefined>,
+                        this.getGlobalState("taskHistory") as Promise<HistoryItem[] | undefined>,
+                        this.getGlobalState("autoApprovalSettings") as Promise<AutoApprovalSettings | undefined>,
+                        this.getGlobalState("customInstructionsEnabled") as Promise<boolean | undefined>,
+                ])
+
+                let apiProvider: ApiProvider
+                if (storedApiProvider) {
+                        apiProvider = storedApiProvider
+                } else {
+                        // Either new user or legacy user that doesn't have the apiProvider stored in state
+                        // (If they're using OpenRouter or Bedrock, then apiProvider state will exist)
+                        if (apiKey) {
+                                apiProvider = "anthropic"
+                        } else {
+                                // New users should default to openrouter
+                                apiProvider = "openrouter"
+                        }
+                }
+
+                return {
+                        apiConfiguration: {
+                                apiProvider,
+                                apiModelId,
+                                apiKey,
+                                openRouterApiKey,
+                                awsAccessKey,
+                                awsSecretKey,
+                                awsSessionToken,
+                                awsRegion,
+                                awsUseCrossRegionInference,
+                                vertexProjectId,
+                                vertexRegion,
+                                openAiBaseUrl,
+                                openAiApiKey,
+                                openAiModelId,
+                                ollamaModelId,
+                                ollamaBaseUrl,
+                                lmStudioModelId,
+                                lmStudioBaseUrl,
+                                anthropicBaseUrl,
+                                geminiApiKey,
+                                openAiNativeApiKey,
 				deepSeekApiKey,
-				azureApiVersion,
-				openRouterModelId,
-				openRouterModelInfo,
-			},
-			lastShownAnnouncementId,
-			customInstructions,
-			taskHistory,
-			autoApprovalSettings: autoApprovalSettings || DEFAULT_AUTO_APPROVAL_SETTINGS, // default value can be 0 or empty string
-		}
-	}
-
-	async updateTaskHistory(item: HistoryItem): Promise<HistoryItem[]> {
-		const history = ((await this.getGlobalState("taskHistory")) as HistoryItem[]) || []
-		const existingItemIndex = history.findIndex((h) => h.id === item.id)
-		if (existingItemIndex !== -1) {
-			history[existingItemIndex] = item
-		} else {
-			history.push(item)
-		}
-		await this.updateGlobalState("taskHistory", history)
-		return history
-	}
-
-	// global
-
-	async updateGlobalState(key: GlobalStateKey, value: any) {
-		await this.context.globalState.update(key, value)
-	}
-
-	async getGlobalState(key: GlobalStateKey) {
-		return await this.context.globalState.get(key)
-	}
-
-	// workspace
-
-	private async updateWorkspaceState(key: string, value: any) {
-		await this.context.workspaceState.update(key, value)
-	}
-
-	private async getWorkspaceState(key: string) {
-		return await this.context.workspaceState.get(key)
-	}
-
-	// private async clearState() {
-	// 	this.context.workspaceState.keys().forEach((key) => {
-	// 		this.context.workspaceState.update(key, undefined)
-	// 	})
-	// 	this.context.globalState.keys().forEach((key) => {
-	// 		this.context.globalState.update(key, undefined)
-	// 	})
-	// 	this.context.secrets.delete("apiKey")
-	// }
-
-	// secrets
-
-	private async storeSecret(key: SecretKey, value?: string) {
-		if (value) {
-			await this.context.secrets.store(key, value)
-		} else {
-			await this.context.secrets.delete(key)
-		}
-	}
-
-	private async getSecret(key: SecretKey) {
-		return await this.context.secrets.get(key)
-	}
-
-	// dev
+                                azureApiVersion,
+                                openRouterModelId,
+                                openRouterModelInfo,
+                        },
+                        lastShownAnnouncementId,
+                        customInstructions,
+                        taskHistory,
+                        autoApprovalSettings: autoApprovalSettings || DEFAULT_AUTO_APPROVAL_SETTINGS, // default value can be 0 or empty string
+                        customInstructionsEnabled: customInstructionsEnabled ?? false,
+                }
+        }
+
+        async updateTaskHistory(item: HistoryItem): Promise<HistoryItem[]> {
+                const history = ((await this.getGlobalState("taskHistory")) as HistoryItem[]) || []
+                const existingItemIndex = history.findIndex((h) => h.id === item.id)
+                if (existingItemIndex !== -1) {
+                        history[existingItemIndex] = item
+                } else {
+                        history.push(item)
+                }
+                await this.updateGlobalState("taskHistory", history)
+                return history
+        }
+
+        // global
+
+        async updateGlobalState(key: GlobalStateKey, value: any) {
+                await this.context.globalState.update(key, value)
+        }
+
+        async getGlobalState(key: GlobalStateKey) {
+                return await this.context.globalState.get(key)
+        }
+
+        // workspace
+
+        private async updateWorkspaceState(key: string, value: any) {
+                await this.context.workspaceState.update(key, value)
+        }
+
+        private async getWorkspaceState(key: string) {
+                return await this.context.workspaceState.get(key)
+        }
+
+        // private async clearState() {
+        //      this.context.workspaceState.keys().forEach((key) => {
+        //              this.context.workspaceState.update(key, undefined)
+        //      })
+        //      this.context.globalState.keys().forEach((key) => {
+        //              this.context.globalState.update(key, undefined)
+        //      })
+        //      this.context.secrets.delete("apiKey")
+        // }
+
+        // secrets
+
+        private async storeSecret(key: SecretKey, value?: string) {
+                if (value) {
+                        await this.context.secrets.store(key, value)
+                } else {
+                        await this.context.secrets.delete(key)
+                }
+        }
+
+        private async getSecret(key: SecretKey) {
+                return await this.context.secrets.get(key)
+        }
+
+        // dev
 
 	async resetState() {
 		vscode.window.showInformationMessage("Resetting state...")
@@ -1907,5 +1110,4 @@
 		await this.postStateToWebview()
 		await this.postMessageToWebview({ type: "action", action: "chatButtonClicked" })
 	}
->>>>>>> a7e9d473
 }